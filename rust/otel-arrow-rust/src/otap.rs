// Copyright The OpenTelemetry Authors
// SPDX-License-Identifier: Apache-2.0

//! This module contains various types and methods for interacting with and manipulating
//! OTAP data / record batches

use arrow::array::RecordBatch;

use crate::{
    decode::record_message::RecordMessage, proto::opentelemetry::arrow::v1::ArrowPayloadType,
};

#[allow(missing_docs)]
pub mod transform;

/// The OtapBatch enum is used to represent a batch of OTAP data.
<<<<<<< HEAD
#[derive(Clone)]
=======
#[allow(clippy::large_enum_variant)]
>>>>>>> 25ff6abd
pub enum OtapBatch {
    /// Represents a batch of logs data.
    Logs(Logs),
    /// Represents a batch of metrics data.
    Metrics(Metrics),
    /// Represents a batch of spans data.
    Traces(Traces),
}

impl OtapBatch {
    /// Set the record batch for the given payload type. If the payload type is not valid
    /// for this type of telemetry signal, this method does nothing.
    pub fn set(&mut self, payload_type: ArrowPayloadType, record_batch: RecordBatch) {
        match self {
            Self::Logs(logs) => logs.set(payload_type, record_batch),
            Self::Metrics(metrics) => metrics.set(payload_type, record_batch),
            Self::Traces(spans) => spans.set(payload_type, record_batch),
        }
    }

    /// Get the record batch for the given payload type, if this payload type was included
    /// in the batch. If the payload type is not valid for this type of telemetry signal, this
    /// also method returns None.
    #[must_use]
    pub fn get(&self, payload_type: ArrowPayloadType) -> Option<&RecordBatch> {
        match self {
            Self::Logs(logs) => logs.get(payload_type),
            Self::Metrics(metrics) => metrics.get(payload_type),
            Self::Traces(spans) => spans.get(payload_type),
        }
    }

    /// Get the list of possible payload types associated with the batch of this type.
    /// Note: It's not guaranteed that this batch will actual contain all these
    /// payload types
    pub fn allowed_payload_types(&self) -> &'static [ArrowPayloadType] {
        match self {
            Self::Logs(_) => Logs::allowed_payload_types(),
            Self::Metrics(_) => Metrics::allowed_payload_types(),
            Self::Traces(_) => Traces::allowed_payload_types(),
        }
    }
}

/// The ArrowBatchStore helper trait is used to define a common interface for
/// storing and retrieving Arrow record batches in a type-safe manner. It is
/// implemented by various structs that represent each signal type and provides
/// methods to efficiently set and get record batches.
trait OtapBatchStore: Sized + Default + Clone {
    // Internally, implementers should use a bitmask for the types they support.
    // The offsets in the bitmask should correspond to the ArrowPayloadType enum values.
    const TYPE_MASK: u64;

    /// Mutable access to the batch array. The array the implementer returns
    /// should be the size of the number of types it supports, and it should expect
    /// that types to be positioned in the array according to the POSITION_LOOKUP array.
    fn batches_mut(&mut self) -> &mut [Option<RecordBatch>];
    fn batches(&self) -> &[Option<RecordBatch>];

    /// Return a list of the allowed payload types associated with this type of batch
    fn allowed_payload_types() -> &'static [ArrowPayloadType];

    fn new() -> Self {
        Self::default()
    }

    /// Check if the given payload type is valid for this store.
    /// This is done by checking if the bitmask for the type is set in the
    /// implementer's TYPE_MASK.
    fn is_valid_type(payload_type: ArrowPayloadType) -> bool {
        Self::TYPE_MASK & (1 << payload_type as u64) != 0
    }

    fn set(&mut self, payload_type: ArrowPayloadType, record_batch: RecordBatch) {
        if Self::is_valid_type(payload_type) {
            self.batches_mut()[POSITION_LOOKUP[payload_type as usize]] = Some(record_batch);
        }
    }

    fn get(&self, payload_type: ArrowPayloadType) -> Option<&RecordBatch> {
        if !Self::is_valid_type(payload_type) {
            None
        } else {
            self.batches()[POSITION_LOOKUP[payload_type as usize]].as_ref()
        }
    }
}

/// Convert the list of decoded messages into an OtapBatchStore implementation
#[allow(private_bounds)]
#[must_use]
pub fn from_record_messages<T: OtapBatchStore>(record_messages: Vec<RecordMessage>) -> T {
    let mut batch_store = T::new();
    for message in record_messages {
        batch_store.set(message.payload_type, message.record);
    }

    batch_store
}

/// The POSITION_LOOKUP array is used to map the ArrowPayloadType enum values to
/// positions in predefined arrays for each telemetry signal type. This allows
/// for efficient storage and retrieval of record batches based on their payload type.
const POSITION_LOOKUP: &[usize] = &[
    UNUSED_INDEX, // Unknown = 0,
    // common:
    0,            // ResourceAttrs = 1,
    1,            // ScopeAttrs = 2,
    UNUSED_INDEX, // 3
    UNUSED_INDEX, // 4
    UNUSED_INDEX, // 5
    UNUSED_INDEX, // 6
    UNUSED_INDEX, // 7
    UNUSED_INDEX, // 8
    UNUSED_INDEX, // 9
    // metrics:
    2,            // UnivariateMetrics = 10,
    3,            // NumberDataPoints = 11,
    4,            // SummaryDataPoints = 12,
    5,            // HistogramDataPoints = 13,
    6,            // ExpHistogramDataPoints = 14,
    7,            // NumberDpAttrs = 15,
    8,            // SummaryDpAttrs = 16,
    9,            // HistogramDpAttrs = 17,
    10,           // ExpHistogramDpAttrs = 18,
    11,           // NumberDpExemplars = 19,
    12,           // HistogramDpExemplars = 20,
    13,           // ExpHistogramDpExemplars = 21,
    14,           // NumberDpExemplarAttrs = 22,
    15,           // HistogramDpExemplarAttrs = 23,
    16,           // ExpHistogramDpExemplarAttrs = 24,
    17,           // MultivariateMetrics = 25,
    UNUSED_INDEX, // 26
    UNUSED_INDEX, // 27
    UNUSED_INDEX, // 28
    UNUSED_INDEX, // 29
    // logs:
    2,            // Logs = 30,
    3,            // LogAttrs = 31,
    UNUSED_INDEX, // 32
    UNUSED_INDEX, // 33
    UNUSED_INDEX, // 34
    UNUSED_INDEX, // 35
    UNUSED_INDEX, // 36
    UNUSED_INDEX, // 37
    UNUSED_INDEX, // 38
    UNUSED_INDEX, // 39
    // traces:
    2, // Spans = 40,
    3, // SpanAttrs = 41,
    4, // SpanEvents = 42,
    5, // SpanLinks = 43,
    6, // SpanEventAttrs = 44,
    7, // SpanLinkAttrs = 45,
];
const UNUSED_INDEX: usize = 99;

/// Store of record batches for a batch of OTAP logs data.
#[derive(Clone, Default)]
pub struct Logs {
    batches: [Option<RecordBatch>; 4],
}

impl OtapBatchStore for Logs {
    const TYPE_MASK: u64 = (1 << ArrowPayloadType::ResourceAttrs as u64)
        + (1 << ArrowPayloadType::ScopeAttrs as u64)
        + (1 << ArrowPayloadType::Logs as u64)
        + (1 << ArrowPayloadType::LogAttrs as u64);

    fn batches_mut(&mut self) -> &mut [Option<RecordBatch>] {
        &mut self.batches
    }

    fn batches(&self) -> &[Option<RecordBatch>] {
        &self.batches
    }

    fn allowed_payload_types() -> &'static [ArrowPayloadType] {
        return &[
            ArrowPayloadType::ResourceAttrs,
            ArrowPayloadType::ScopeAttrs,
            ArrowPayloadType::Logs,
            ArrowPayloadType::LogAttrs,
        ];
    }
}

/// Store of record batches for a batch of OTAP metrics data.
#[derive(Clone, Default)]
pub struct Metrics {
    batches: [Option<RecordBatch>; 18],
}

impl OtapBatchStore for Metrics {
    const TYPE_MASK: u64 = (1 << ArrowPayloadType::ResourceAttrs as u64)
        + (1 << ArrowPayloadType::ScopeAttrs as u64)
        + (1 << ArrowPayloadType::UnivariateMetrics as u64)
        + (1 << ArrowPayloadType::NumberDataPoints as u64)
        + (1 << ArrowPayloadType::SummaryDataPoints as u64)
        + (1 << ArrowPayloadType::HistogramDataPoints as u64)
        + (1 << ArrowPayloadType::ExpHistogramDataPoints as u64)
        + (1 << ArrowPayloadType::NumberDpAttrs as u64)
        + (1 << ArrowPayloadType::SummaryDpAttrs as u64)
        + (1 << ArrowPayloadType::HistogramDpAttrs as u64)
        + (1 << ArrowPayloadType::ExpHistogramDpAttrs as u64)
        + (1 << ArrowPayloadType::NumberDpExemplars as u64)
        + (1 << ArrowPayloadType::HistogramDpExemplars as u64)
        + (1 << ArrowPayloadType::ExpHistogramDpExemplars as u64)
        + (1 << ArrowPayloadType::NumberDpExemplarAttrs as u64)
        + (1 << ArrowPayloadType::HistogramDpExemplarAttrs as u64)
        + (1 << ArrowPayloadType::ExpHistogramDpExemplarAttrs as u64)
        + (1 << ArrowPayloadType::MultivariateMetrics as u64);

    fn batches_mut(&mut self) -> &mut [Option<RecordBatch>] {
        &mut self.batches
    }

    fn batches(&self) -> &[Option<RecordBatch>] {
        &self.batches
    }

    fn allowed_payload_types() -> &'static [ArrowPayloadType] {
        return &[
            ArrowPayloadType::ResourceAttrs,
            ArrowPayloadType::ScopeAttrs,
            ArrowPayloadType::UnivariateMetrics,
            ArrowPayloadType::NumberDataPoints,
            ArrowPayloadType::SummaryDataPoints,
            ArrowPayloadType::HistogramDataPoints,
            ArrowPayloadType::ExpHistogramDataPoints,
            ArrowPayloadType::NumberDpAttrs,
            ArrowPayloadType::SummaryDpAttrs,
            ArrowPayloadType::HistogramDpAttrs,
            ArrowPayloadType::ExpHistogramDpAttrs,
            ArrowPayloadType::NumberDpExemplars,
            ArrowPayloadType::HistogramDpExemplars,
            ArrowPayloadType::ExpHistogramDpExemplars,
            ArrowPayloadType::NumberDpExemplarAttrs,
            ArrowPayloadType::HistogramDpExemplarAttrs,
            ArrowPayloadType::ExpHistogramDpExemplarAttrs,
            ArrowPayloadType::MultivariateMetrics,
        ];
    }
}

/// Store of record batches for a batch of OTAP traces data.
#[derive(Clone, Default)]
pub struct Traces {
    batches: [Option<RecordBatch>; 8],
}

impl OtapBatchStore for Traces {
    const TYPE_MASK: u64 = (1 << ArrowPayloadType::ResourceAttrs as u64)
        + (1 << ArrowPayloadType::ScopeAttrs as u64)
        + (1 << ArrowPayloadType::Spans as u64)
        + (1 << ArrowPayloadType::SpanAttrs as u64)
        + (1 << ArrowPayloadType::SpanEvents as u64)
        + (1 << ArrowPayloadType::SpanLinks as u64)
        + (1 << ArrowPayloadType::SpanEventAttrs as u64)
        + (1 << ArrowPayloadType::SpanLinkAttrs as u64);

    fn batches_mut(&mut self) -> &mut [Option<RecordBatch>] {
        &mut self.batches
    }

    fn batches(&self) -> &[Option<RecordBatch>] {
        &self.batches
    }

    fn allowed_payload_types() -> &'static [ArrowPayloadType] {
        return &[
            ArrowPayloadType::ResourceAttrs,
            ArrowPayloadType::ScopeAttrs,
            ArrowPayloadType::Spans,
            ArrowPayloadType::SpanAttrs,
            ArrowPayloadType::SpanEvents,
            ArrowPayloadType::SpanLinks,
            ArrowPayloadType::SpanEventAttrs,
            ArrowPayloadType::SpanLinkAttrs,
        ];
    }
}

/// Return the child payload types for the given payload type
#[must_use]
pub fn child_payload_types(payload_type: ArrowPayloadType) -> &'static [ArrowPayloadType] {
    match payload_type {
        ArrowPayloadType::Logs => &[
            ArrowPayloadType::ResourceAttrs,
            ArrowPayloadType::ScopeAttrs,
            ArrowPayloadType::LogAttrs,
        ],
        ArrowPayloadType::Spans => &[
            ArrowPayloadType::ResourceAttrs,
            ArrowPayloadType::ScopeAttrs,
            ArrowPayloadType::LogAttrs,
            ArrowPayloadType::SpanEvents,
            ArrowPayloadType::SpanLinks,
        ],
        ArrowPayloadType::SpanEvents => &[ArrowPayloadType::SpanEventAttrs],
        ArrowPayloadType::SpanLinks => &[ArrowPayloadType::SpanLinkAttrs],
        ArrowPayloadType::UnivariateMetrics => &[
            ArrowPayloadType::ResourceAttrs,
            ArrowPayloadType::ScopeAttrs,
            ArrowPayloadType::LogAttrs,
            ArrowPayloadType::NumberDataPoints,
            ArrowPayloadType::SummaryDataPoints,
            ArrowPayloadType::HistogramDataPoints,
            ArrowPayloadType::ExpHistogramDataPoints,
        ],
        ArrowPayloadType::NumberDataPoints => &[
            ArrowPayloadType::NumberDpAttrs,
            ArrowPayloadType::NumberDpExemplars,
        ],
        ArrowPayloadType::NumberDpExemplarAttrs => &[ArrowPayloadType::NumberDpExemplarAttrs],
        ArrowPayloadType::SummaryDataPoints => &[ArrowPayloadType::SummaryDpAttrs],
        ArrowPayloadType::HistogramDataPoints => &[
            ArrowPayloadType::HistogramDpAttrs,
            ArrowPayloadType::HistogramDpExemplars,
        ],
        ArrowPayloadType::HistogramDpExemplars => &[ArrowPayloadType::HistogramDpExemplarAttrs],
        ArrowPayloadType::ExpHistogramDataPoints => &[
            ArrowPayloadType::ExpHistogramDpAttrs,
            ArrowPayloadType::ExpHistogramDpExemplarAttrs,
        ],

        ArrowPayloadType::ExpHistogramDpExemplarAttrs => {
            &[ArrowPayloadType::ExpHistogramDpExemplarAttrs]
        }
        ArrowPayloadType::MultivariateMetrics => {
            child_payload_types(ArrowPayloadType::MultivariateMetrics)
        }
        _ => &[],
    }
}

#[cfg(test)]
mod test {
    use arrow::array::{RecordBatch, UInt8Array};
    use arrow::datatypes::{DataType, Field, Schema};
    use std::sync::Arc;

    use super::*;

    #[test]
    fn test_log_getset() {
        let mut otap_batch = OtapBatch::Logs(Logs::new());

        // for purpose of this test, the shape of the data doesn't really matter...
        let schema = Schema::new(vec![Field::new("a", DataType::UInt8, false)]);
        let record_batch = RecordBatch::try_new(
            Arc::new(schema),
            vec![Arc::new(UInt8Array::from_iter_values(vec![1]))],
        )
        .unwrap();

        // the assertions here are maybe a bit more robust than the ones
        // below for metrics and spans, but the logic this is testing for each of these is
        // effectively the same for each of the three types

        // assert everything is null to being with
        assert!(otap_batch.get(ArrowPayloadType::ResourceAttrs).is_none());
        assert!(otap_batch.get(ArrowPayloadType::ScopeAttrs).is_none());
        assert!(otap_batch.get(ArrowPayloadType::Logs).is_none());
        assert!(otap_batch.get(ArrowPayloadType::LogAttrs).is_none());

        // assert it does not panic or anything if try to get an invalid type
        assert!(otap_batch.get(ArrowPayloadType::Unknown).is_none());
        assert!(
            otap_batch
                .get(ArrowPayloadType::MultivariateMetrics)
                .is_none()
        );

        // add some batches and assert everything is correct
        otap_batch.set(ArrowPayloadType::Logs, record_batch.clone());
        assert!(otap_batch.get(ArrowPayloadType::ResourceAttrs).is_none());
        assert!(otap_batch.get(ArrowPayloadType::ScopeAttrs).is_none());
        assert!(otap_batch.get(ArrowPayloadType::Logs).is_some());
        assert!(otap_batch.get(ArrowPayloadType::LogAttrs).is_none());

        otap_batch.set(ArrowPayloadType::LogAttrs, record_batch.clone());
        assert!(otap_batch.get(ArrowPayloadType::ResourceAttrs).is_none());
        assert!(otap_batch.get(ArrowPayloadType::ScopeAttrs).is_none());
        assert!(otap_batch.get(ArrowPayloadType::Logs).is_some());
        assert!(otap_batch.get(ArrowPayloadType::LogAttrs).is_some());

        otap_batch.set(ArrowPayloadType::ResourceAttrs, record_batch.clone());
        assert!(otap_batch.get(ArrowPayloadType::ResourceAttrs).is_some());
        assert!(otap_batch.get(ArrowPayloadType::ScopeAttrs).is_none());
        assert!(otap_batch.get(ArrowPayloadType::Logs).is_some());
        assert!(otap_batch.get(ArrowPayloadType::LogAttrs).is_some());

        otap_batch.set(ArrowPayloadType::ScopeAttrs, record_batch.clone());
        assert!(otap_batch.get(ArrowPayloadType::ResourceAttrs).is_some());
        assert!(otap_batch.get(ArrowPayloadType::ScopeAttrs).is_some());
        assert!(otap_batch.get(ArrowPayloadType::Logs).is_some());
        assert!(otap_batch.get(ArrowPayloadType::LogAttrs).is_some());
    }

    #[test]
    fn test_metrics_getset() {
        let mut otap_batch = OtapBatch::Metrics(Metrics::new());

        // for purpose of this test, the shape of the data doesn't really matter...
        let schema = Schema::new(vec![Field::new("a", DataType::UInt8, false)]);
        let record_batch = RecordBatch::try_new(
            Arc::new(schema),
            vec![Arc::new(UInt8Array::from_iter_values(vec![1]))],
        )
        .unwrap();

        let metric_types = [
            ArrowPayloadType::ResourceAttrs,
            ArrowPayloadType::ScopeAttrs,
            ArrowPayloadType::UnivariateMetrics,
            ArrowPayloadType::NumberDataPoints,
            ArrowPayloadType::SummaryDataPoints,
            ArrowPayloadType::HistogramDataPoints,
            ArrowPayloadType::ExpHistogramDataPoints,
            ArrowPayloadType::NumberDpAttrs,
            ArrowPayloadType::SummaryDpAttrs,
            ArrowPayloadType::HistogramDpAttrs,
            ArrowPayloadType::ExpHistogramDpAttrs,
            ArrowPayloadType::NumberDpExemplars,
            ArrowPayloadType::HistogramDpExemplars,
            ArrowPayloadType::ExpHistogramDpExemplars,
            ArrowPayloadType::NumberDpExemplarAttrs,
            ArrowPayloadType::HistogramDpExemplarAttrs,
            ArrowPayloadType::ExpHistogramDpExemplarAttrs,
        ];

        for metric_type in metric_types.iter() {
            assert!(otap_batch.get(*metric_type).is_none());
            otap_batch.set(*metric_type, record_batch.clone());
            assert!(
                otap_batch.get(*metric_type).is_some(),
                "Failed for type: {:?}",
                metric_type
            );
        }
    }

    #[test]
    fn test_traces_getset() {
        let mut otap_batch = OtapBatch::Traces(Traces::new());

        // for purpose of this test, the shape of the data doesn't really matter...
        let schema = Schema::new(vec![Field::new("a", DataType::UInt8, false)]);
        let record_batch = RecordBatch::try_new(
            Arc::new(schema),
            vec![Arc::new(UInt8Array::from_iter_values(vec![1]))],
        )
        .unwrap();

        let trace_types = [
            ArrowPayloadType::ResourceAttrs,
            ArrowPayloadType::ScopeAttrs,
            ArrowPayloadType::Spans,
            ArrowPayloadType::SpanAttrs,
            ArrowPayloadType::SpanEvents,
            ArrowPayloadType::SpanLinks,
            ArrowPayloadType::SpanEventAttrs,
            ArrowPayloadType::SpanLinkAttrs,
        ];

        for trace_type in trace_types.iter() {
            assert!(otap_batch.get(*trace_type).is_none());
            otap_batch.set(*trace_type, record_batch.clone());
            assert!(
                otap_batch.get(*trace_type).is_some(),
                "Failed for type: {:?}",
                trace_type
            );
        }
    }
}<|MERGE_RESOLUTION|>--- conflicted
+++ resolved
@@ -14,11 +14,8 @@
 pub mod transform;
 
 /// The OtapBatch enum is used to represent a batch of OTAP data.
-<<<<<<< HEAD
 #[derive(Clone)]
-=======
 #[allow(clippy::large_enum_variant)]
->>>>>>> 25ff6abd
 pub enum OtapBatch {
     /// Represents a batch of logs data.
     Logs(Logs),
