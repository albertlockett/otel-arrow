--- conflicted
+++ resolved
@@ -14,25 +14,6 @@
 pub use otlp_derive::qualified; // Required for derived code
 
 // Primitive encoders for the first pass of two-pass encoding
-<<<<<<< HEAD
-pub mod primitive_encoders;
-pub use primitive_encoders::{
-    Accumulate, BooleanEncodedLen, BytesEncodedLen, DoubleEncodedLen, Fixed32EncodedLen,
-    Fixed64EncodedLen, I32EncodedLen, I64EncodedLen, Sfixed64EncodedLen, Sint32EncodedLen,
-    SliceBooleanEncodedLen, SliceBytesEncodedLen, SliceDoubleEncodedLen, SliceFixed32EncodedLen,
-    SliceFixed64EncodedLen, SliceI32EncodedLen, SliceI64EncodedLen, SliceStringEncodedLen,
-    SliceU32EncodedLen, SliceU64EncodedLen, StringEncodedLen, U32EncodedLen, U64EncodedLen,
-};
-
-use crate::proto::opentelemetry::logs::v1::LogRecordVisitable;
-use crate::proto::opentelemetry::logs::v1::LogRecordVisitor;
-use crate::proto::opentelemetry::logs::v1::LogsDataVisitable;
-use crate::proto::opentelemetry::logs::v1::LogsDataVisitor;
-use crate::proto::opentelemetry::logs::v1::ResourceLogsVisitable;
-use crate::proto::opentelemetry::logs::v1::ResourceLogsVisitor;
-use crate::proto::opentelemetry::logs::v1::ScopeLogsVisitable;
-use crate::proto::opentelemetry::logs::v1::ScopeLogsVisitor;
-=======
 pub mod encoders;
 pub use encoders::{
     // The encoders are exposed by this crate.
@@ -67,7 +48,6 @@
     LogRecordVisitable, LogRecordVisitor, LogsDataVisitable, LogsDataVisitor,
     ResourceLogsVisitable, ResourceLogsVisitor, ScopeLogsVisitable, ScopeLogsVisitor,
 };
->>>>>>> d2c2d52e
 
 use crate::proto::opentelemetry::common::v1::{AnyValue, ArrayValue, KeyValue, KeyValueList};
 
@@ -85,27 +65,14 @@
 
 /// ItemCounter implements counting log records. This sort of item
 /// counting is a built-in feature of the Golang Pdata API.
-<<<<<<< HEAD
-=======
 #[derive(Default)]
->>>>>>> d2c2d52e
 pub struct ItemCounter {
     count: usize,
 }
 
 impl ItemCounter {
-<<<<<<< HEAD
-    /// Create a new ItemCounter starting at 0
-    pub fn new() -> Self {
-        Self { count: 0 }
-    }
-
-    #[allow(dead_code)] // Will be used when full adapter pattern is implemented
-    fn borrow_mut<'a>(&'a mut self) -> &'a mut Self {
-=======
     #[allow(dead_code)] // Will be used when full adapter pattern is implemented
     fn borrow_mut(&mut self) -> &mut Self {
->>>>>>> d2c2d52e
         self
     }
 }
@@ -173,34 +140,12 @@
 }
 
 /// PrecomputeSizes is an argument to the PrecomputedSize visitor
-<<<<<<< HEAD
-=======
 #[derive(Default)]
->>>>>>> d2c2d52e
 pub struct PrecomputedSizes {
     sizes: Vec<usize>,
 }
 
 impl PrecomputedSizes {
-<<<<<<< HEAD
-    /// Create a new PrecomputedSizes with initial capacity
-    pub fn default() -> Self {
-        Self { sizes: Vec::new() }
-    }
-
-    /// Calculate the length in bytes needed to encode a varint
-    pub fn varint_len(value: usize) -> usize {
-        // TODO: use a Prost helper, otherwise this has duplication
-        // with primitive_encoders.rs.
-        if value == 0 {
-            1
-        } else {
-            ((64 - value.leading_zeros()) as usize + 6) / 7
-        }
-    }
-
-    /// Get the size at a specific index (for reading child sizes)
-=======
     /// Reset to the empty state.
     pub fn clear(&mut self) {
         self.sizes.clear();
@@ -208,19 +153,13 @@
 
     /// Get the size at a specific index (for reading child sizes)
     #[must_use]
->>>>>>> d2c2d52e
     pub fn get_size(&self, idx: usize) -> usize {
         self.sizes[idx]
     }
 
-<<<<<<< HEAD
-    /// Get the current length (for tracking child positions)
-    pub fn len(&self) -> usize {
-=======
     /// Get the current length for tracking child positions
     #[must_use]
     pub fn position(&self) -> usize {
->>>>>>> d2c2d52e
         self.sizes.len()
     }
 
@@ -235,10 +174,7 @@
     }
 
     /// Gets the last size.
-<<<<<<< HEAD
-=======
     #[must_use]
->>>>>>> d2c2d52e
     pub fn last(&self) -> usize {
         *self.sizes.last().expect("has a size")
     }
@@ -252,10 +188,7 @@
 // Into implementations for OTLP common types to support builder APIs
 
 /// Convert Vec<AnyValue> into ArrayValue for builder APIs
-<<<<<<< HEAD
-=======
 #[allow(clippy::from_over_into)]
->>>>>>> d2c2d52e
 impl Into<ArrayValue> for Vec<AnyValue> {
     fn into(self) -> ArrayValue {
         ArrayValue { values: self }
@@ -263,10 +196,7 @@
 }
 
 /// Convert Vec<KeyValue> into KeyValueList for builder APIs
-<<<<<<< HEAD
-=======
 #[allow(clippy::from_over_into)]
->>>>>>> d2c2d52e
 impl Into<KeyValueList> for Vec<KeyValue> {
     fn into(self) -> KeyValueList {
         KeyValueList { values: self }
