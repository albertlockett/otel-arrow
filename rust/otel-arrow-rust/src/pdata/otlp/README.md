--- conflicted
+++ resolved
@@ -18,21 +18,12 @@
 - Every OTLP message object has a corresponding Visitor trait, which is how
   to apply custom logic to OTLP-like data.
 - Every OTLP message object has also:
-<<<<<<< HEAD
-  - MessageAdapter: a Visitable impl for OTLP message objects
-=======
->>>>>>> d2c2d52e
   - NoopVisitor: a do-nothing Visitor implements all traits
   - Builder: a builder pattern for defning test OTLP message objects,
     along with a new() method covering obligatory fields.
   - EncodedLen: a Visitor for computing the sizes of an OTLP object
-<<<<<<< HEAD
-    to an intermediate Vec<usize>, uses Accumulator, has test-only
-    pdata_size() implementation.
-=======
     to an intermediate `Vec<usize>`, uses Accumulator, has test-only
     `pdata_size()` implementation.
->>>>>>> d2c2d52e
   - Accumulator: an impl for summing the encoded size of the children
     of an OTLP message.
 
@@ -95,49 +86,6 @@
                         arg
                     }
                 }
-<<<<<<< HEAD
-                /// Message adapter for presenting OTLP message objects as visitable.
-                pub struct TracesDataMessageAdapter<'a> {
-                    data: &'a TracesData,
-                }
-                impl<'a> TracesDataMessageAdapter<'a> {
-                    /// Create a new message adapter
-                    pub fn new(data: &'a TracesData) -> Self {
-                        Self { data }
-                    }
-                }
-                impl<'a, Argument> TracesDataVisitable<Argument>
-                for &TracesDataMessageAdapter<'a> {
-                    /// Visits a field of the associated type, passing child-visitors for the traversal.
-                    fn accept_traces_data(
-                        &mut self,
-                        mut arg: Argument,
-                        mut resource_spans_visitor: impl ResourceSpansVisitor<Argument>,
-                    ) -> Argument {
-                        for item in &self.data.resource_spans {
-                            arg = resource_spans_visitor
-                                .visit_resource_spans(
-                                    arg,
-                                    &(ResourceSpansMessageAdapter::new(item)),
-                                );
-                        }
-                        arg
-                    }
-                }
-                /// EncodedLen visitor for calculating protobuf encoded size
-                pub struct TracesDataEncodedLen {
-                    /// Protocol buffer tag number for this message
-                    pub tag: u32,
-                }
-                impl TracesDataEncodedLen {
-                    /// Create a new EncodedLen visitor with the specified tag
-                    pub fn new(tag: u32) -> Self {
-                        Self { tag }
-                    }
-                    /// Calculate the sum of direct children's encoded lengths.
-                    /// This method processes each child field individually using the visitor pattern.
-                    fn children_encoded_size(
-=======
                 /// EncodedLen visitor for calculating protobuf encoded size
                 pub struct TracesDataEncodedLen<const TAG: u32, const OPTION: bool> {}
                 impl<
@@ -150,7 +98,6 @@
                     }
                     /// Calculate the sum of direct children's encoded lengths.
                     fn visit_children(
->>>>>>> d2c2d52e
                         &mut self,
                         mut arg: crate::pdata::otlp::PrecomputedSizes,
                         mut v: impl TracesDataVisitable<
@@ -158,31 +105,20 @@
                         >,
                     ) -> (crate::pdata::otlp::PrecomputedSizes, usize) {
                         let mut total = 0;
-<<<<<<< HEAD
-                        let mut resource_spans = crate::pdata::otlp::Accumulate::new(
-                            ResourceSpansEncodedLen::new(1u32),
-                        );
-=======
                         let mut resource_spans = crate::pdata::otlp::Accumulate::new(ResourceSpansEncodedLen::<
                             1u32,
                             true,
                         > {});
->>>>>>> d2c2d52e
                         arg = v.accept_traces_data(arg, &mut resource_spans);
                         total += resource_spans.total;
                         (arg, total)
                     }
                 }
-<<<<<<< HEAD
-                impl TracesDataVisitor<crate::pdata::otlp::PrecomputedSizes>
-                for TracesDataEncodedLen {
-=======
                 impl<
                     const TAG: u32,
                     const OPTION: bool,
                 > TracesDataVisitor<crate::pdata::otlp::PrecomputedSizes>
                 for TracesDataEncodedLen<TAG, OPTION> {
->>>>>>> d2c2d52e
                     fn visit_traces_data(
                         &mut self,
                         mut arg: crate::pdata::otlp::PrecomputedSizes,
@@ -192,27 +128,6 @@
                     ) -> crate::pdata::otlp::PrecomputedSizes {
                         let idx = arg.len();
                         arg.reserve();
-<<<<<<< HEAD
-                        let (mut arg, total_child_size) = self
-                            .children_encoded_size(arg, v);
-                        let total_size = if total_child_size == 0 {
-                            0
-                        } else {
-                            let tag_size = crate::pdata::otlp::PrecomputedSizes::varint_len(
-                                (self.tag << 3 | 2) as usize,
-                            );
-                            let total = tag_size
-                                + crate::pdata::otlp::PrecomputedSizes::varint_len(
-                                    total_child_size,
-                                ) + total_child_size;
-                            total
-                        };
-                        arg.set_size(idx, total_size);
-                        arg
-                    }
-                }
-                impl TracesData {}
-=======
                         let (mut arg, total_child_size) = self.visit_children(arg, v);
                         arg.set_size(
                             idx,
@@ -236,7 +151,6 @@
                         visitor.visit_children(input, self)
                     }
                 }
->>>>>>> d2c2d52e
                 impl<
                     V: TracesDataVisitor<crate::pdata::otlp::PrecomputedSizes>,
                 > TracesDataVisitor<crate::pdata::otlp::PrecomputedSizes>
@@ -266,11 +180,7 @@
 Errors in the derived code will show up like the following, where "X"
 characters denote arbitrary errors inside the derived code.
 
-<<<<<<< HEAD
-```
-=======
 ```text
->>>>>>> d2c2d52e
 error[E0XXX]: XXXXXXXXXXXXXXX
   --> rust/otel-arrow-rust/src/proto/./././opentelemetry.proto.collector.metrics.v1.rs:16:1
    |
@@ -295,23 +205,15 @@
 
 If the derive macros are panicking, it becomes difficult to debug this
 way, and a backtrace of the Rust compiler tends to be difficult to
-<<<<<<< HEAD
-interpret. In these cases, use `eprintln!("🚨 ...")` to make progress.
-=======
 interpret. In these cases, use `eprintln!("...")` to make progress.
->>>>>>> d2c2d52e
 
 ## Macro debugging cycle
 
 We will proceed to run a two commands in one:
 
-<<<<<<< HEAD
-cargo expand > EXPANDED 2> EXPAND_ERRORS; cargo check 2> CHECKED
-=======
 ```bash
 cargo expand > EXPANDED 2> EXPAND_ERRORS; cargo check 2> CHECKED
 ```
->>>>>>> d2c2d52e
 
 Inspect CHECKED for compiler errors and EXPANDED for the raw source
 code produced by the derive generation logic and EXPAND_ERRORS for
@@ -319,13 +221,9 @@
 
 When the check step succeeds, the next thing to verify are the tests:
 
-<<<<<<< HEAD
-cargo test > TEST_OUTPUT 2> TEST_ERROR
-=======
 ```bash
 cargo test > TEST_OUTPUT 2> TEST_ERROR
 ```
->>>>>>> d2c2d52e
 
 After the tests run, inspect both files to learn whether the tests
 passed or failed, then continue to iterate.